# Virtual environments
venv/
env/
ENV/
.venv/
.env/

# Python build artifacts
build/
dist/
*.egg-info/
deepdomain.egg-info/

# Python bytecode
__pycache__/
*.py[cod]
*$py.class
*.so

# Distribution / packaging
.Python
pip-log.txt
pip-delete-this-directory.txt

# Unit test / coverage reports
htmlcov/
.tox/
.coverage
.coverage.*
.cache
nosetests.xml
coverage.xml
*.cover
.hypothesis/
.pytest_cache/

# Jupyter Notebook
.ipynb_checkpoints

# IPython
profile_default/
ipython_config.py

# pyenv
.python-version

# pipenv
Pipfile.lock

# PEP 582
__pypackages__/

# Celery
celerybeat-schedule
celerybeat.pid

# SageMath parsed files
*.sage.py

# Environments
.env
.venv
env/
venv/
ENV/
env.bak/
venv.bak/

# Spyder project settings
.spyderproject
.spyproject

# Rope project settings
.ropeproject

# mkdocs documentation
/site

# mypy
.mypy_cache/
.dmypy.json
dmypy.json

# Pyre type checker
.pyre/

# IDE
.vscode/
.idea/
*.swp
*.swo
*~

# OS
.DS_Store
.DS_Store?
._*
.Spotlight-V100
.Trashes
ehthumbs.db
Thumbs.db

# Project specific
<<<<<<< HEAD
docs/

release.py

dist/
=======
docs/
>>>>>>> 7ab6505b
<|MERGE_RESOLUTION|>--- conflicted
+++ resolved
@@ -1,3 +1,66 @@
+# Virtual environments
+venv/
+env/
+ENV/
+.venv/
+.env/
+
+# Python build artifacts
+build/
+dist/
+*.egg-info/
+deepdomain.egg-info/
+
+# Python bytecode
+__pycache__/
+*.py[cod]
+*$py.class
+*.so
+
+# Distribution / packaging
+.Python
+pip-log.txt
+pip-delete-this-directory.txt
+
+# Unit test / coverage reports
+htmlcov/
+.tox/
+.coverage
+.coverage.*
+.cache
+nosetests.xml
+coverage.xml
+*.cover
+.hypothesis/
+.pytest_cache/
+
+# Jupyter Notebook
+.ipynb_checkpoints
+
+# IPython
+profile_default/
+ipython_config.py
+
+# pyenv
+.python-version
+
+# pipenv
+Pipfile.lock
+
+# PEP 582
+__pypackages__/
+
+# Celery
+celerybeat-schedule
+celerybeat.pid
+
+# SageMath parsed files
+*.sage.py
+
+# Environments
+.env
+.venv
+env/
 # Virtual environments
 venv/
 env/
@@ -101,12 +164,8 @@
 Thumbs.db
 
 # Project specific
-<<<<<<< HEAD
 docs/
 
 release.py
 
-dist/
-=======
-docs/
->>>>>>> 7ab6505b
+dist/